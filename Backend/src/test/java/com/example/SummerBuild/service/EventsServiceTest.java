--- conflicted
+++ resolved
@@ -53,12 +53,7 @@
         .startTime(LocalDateTime.now().plusDays(1))
         .endTime(LocalDateTime.now().plusDays(1).plusHours(2))
         .description("Test event description")
-<<<<<<< HEAD
-        .tags(Arrays.asList("test", "event"))
-=======
         .tags(new String[]{"test", "event"})
-        .picPath("/images/test.jpg")
->>>>>>> 08d59cd0
         .build();
   }
 
